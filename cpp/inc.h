/*
 *  include for preprocessing
 */

#ifndef INC_H
#define INC_H

<<<<<<< HEAD
=======
#include <stddef.h>    /* NULL */
>>>>>>> 6f1a6d52
#include <stdio.h>     /* FILE */

#include "cond.h"
#include "lex.h"
#include "lxl.h"


/* element for #include list */
typedef struct inc_t {
    FILE *fptr;                    /* file pointer */
    const char *f;                 /* in_cpos.f */
    unsigned long y;               /* in_cpos.y */
    const char *mf;                /* in_cpos.mf */
    unsigned long my;              /* in_cpos.my */
    const unsigned char *limit,    /* in_limit */
                        *line,     /* in_line */
                        *cp;       /* in_cp */
    const char *fpath;             /* full path of current file */
    unsigned printed: 1;           /* true if already printed */
    cond_t *cond;                  /* context for conditional inclusion */
    int mgstate;                   /* mg_state */
    const char *mgname;            /* mg_name */
} inc_t;


extern inc_t **inc_list;         /* #include list */
extern const char *inc_fpath;    /* full path of current file; hash string */


void inc_add(const char *);
void inc_init(void);
void inc_free(void);
const char *inc_realpath(const char *);
int inc_start(const char *, const lex_pos_t *);
void inc_push(FILE *);
FILE *inc_pop(FILE *);
int inc_isffile(void);


/* simple wrapper for inc_realpath() */
#ifdef HAVE_REALPATH
#define INC_REALPATH(p) inc_realpath(p)
#else    /* !HAVE_REALPATH */
#define INC_REALPATH(p) NULL
#endif    /* HAVE_REALPATH */


#endif    /* INC_H */

/* end of inc.h */<|MERGE_RESOLUTION|>--- conflicted
+++ resolved
@@ -5,10 +5,7 @@
 #ifndef INC_H
 #define INC_H
 
-<<<<<<< HEAD
-=======
 #include <stddef.h>    /* NULL */
->>>>>>> 6f1a6d52
 #include <stdio.h>     /* FILE */
 
 #include "cond.h"
